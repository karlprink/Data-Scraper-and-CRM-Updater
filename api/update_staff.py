"""
Main Flask endpoint for updating staff/contact persons in Notion.
"""

from flask import Flask
import traceback
import json
from .config import load_config
from .clients.notion_client import NotionClient

from .staff_update_services import (
    validate_config,
    extract_request_params,
    normalize_website_url,
    fetch_staff_data,
    get_database_properties,
    sync_staff_data,
    render_error_response,
    render_warning_response,
    render_success_response,
    prepare_result_message,
)

# --- Flask App Initialization ---
app = Flask(__name__)


# --- API Endpoints ---


@app.route("/api/update-staff", methods=["GET", "POST"])
def update_staff():
    """
    The main endpoint for updating staff/contact persons on a Notion page.

    It loads configuration, extracts company page ID and website URL, runs Gemini to get staff information
    from the company website, creates staff member pages, and links them to the company via relation.

    Expected request format:
    - websiteUrl: The company website URL to search for staff information (required)
    - pageId: The company's Notion page ID - used to create the relation between staff members and the company (optional)
    - notionUrl: Optional redirect URL back to Notion page
    """
    notion_url = None

    try:
        # Validate configuration
        try:
            api_key, database_id = validate_config()
            config = load_config()
            api_version = config.get("notion", {}).get("api_version")
        except ValueError as e:
            config = load_config()
            return render_error_response(
                status="Viga",
                message=f"Kriitiline API viga: {str(e)}. Kontrolli Vercel/Keskkonna seadeid.",
                debug_info=json.dumps(config, indent=2, ensure_ascii=False),
                status_code=500,
            )

        # Extract request parameters
        page_id, notion_url, website_url = extract_request_params()

        # Validate required parameters
        if not website_url:
            return render_error_response(
                status="Viga",
                message="Kriitiline viga: Nõutud parameeter 'websiteUrl' puudub. Palun sisesta ettevõtte veebilehe URL.",
                debug_info='Näide: {"websiteUrl": "https://example.com"}',
                status_code=400,
            )

        # Normalize website URL
        website_url = normalize_website_url(website_url)

        # Fetch staff data from website
        staff_data, fetch_error = fetch_staff_data(website_url)

        if fetch_error:
            return render_error_response(
                status="Viga",
                message=fetch_error,
                notion_url=notion_url,
                debug_info=f"Website URL: {website_url}",
                status_code=400,
            )

        if staff_data == []:
            return render_warning_response(
                message="⚠️ Veebilehelt ei leitud kontaktisikute infot. Veebileht ei pruugi sisaldada kontaktinfot määratud rollide jaoks (Tegevjuht, Personalijuht, Turundusjuht, Müügijuht või Üldine kontakt).",
                notion_url=notion_url,
                debug_info=f"Veebilehe URL: {website_url}",
            )

        # Initialize Notion client
        notion = NotionClient(api_key, database_id, api_version)

        # Get database properties for type checking
        page_properties = get_database_properties(notion)

        # Create pages for all staff members
        created_count, updated_count, failed_count, skipped_count, errors = sync_staff_data(
            notion, staff_data, page_id, database_id, page_properties
        )

        # Prepare result messages
        status_text, status_class, message, debug_info = prepare_result_message(
<<<<<<< HEAD
            created_count, updated_count, failed_count, staff_found_count, errors
         )
=======
            created_count, updated_count, failed_count, skipped_count, errors
        )
>>>>>>> 0b59beee

        # Render success response
        return render_success_response(
            status=status_text,
            status_class=status_class,
            message=message,
            notion_url=notion_url,
            debug_info=debug_info,
        )

    except Exception as e:
        traceback.print_exc()
        return render_error_response(
            status="Kriitiline API viga",
            message=f"API töötlemise ajal tekkis üldine viga: {type(e).__name__}: {e}",
            notion_url=notion_url,
            debug_info=traceback.format_exc(),
            status_code=500,
        )


@app.route("/api/update-staff/health", methods=["GET"])
def health_check():
    """
    Simple health check endpoint to confirm the API is running.
    """
    return {
        "status": "ok",
        "message": "Kontaktisikute uuendamise API töötab",
    }


# --- Local Development Entry Point ---
if __name__ == "__main__":
    app.run(debug=True, host="0.0.0.0", port=5002)<|MERGE_RESOLUTION|>--- conflicted
+++ resolved
@@ -105,13 +105,8 @@
 
         # Prepare result messages
         status_text, status_class, message, debug_info = prepare_result_message(
-<<<<<<< HEAD
-            created_count, updated_count, failed_count, staff_found_count, errors
-         )
-=======
             created_count, updated_count, failed_count, skipped_count, errors
         )
->>>>>>> 0b59beee
 
         # Render success response
         return render_success_response(
