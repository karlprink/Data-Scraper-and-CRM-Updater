import os
import requests
<<<<<<< HEAD
import json
import logging

# Set up basic logging to output to the console, which Vercel captures.
logging.basicConfig(level=logging.INFO, format='%(levelname)s: %(message)s')


# These will now be read directly from environment variables
=======
from typing import Tuple, List, Dict, Any

# Eeldab, et load_csv, find_company_by_regcode, clean_value, NotionClient on imporditud
>>>>>>> 2b459c4d
from .csv_loader import load_csv, find_company_by_regcode, clean_value
from .notion_client import NotionClient


<<<<<<< HEAD
def sync_company(regcode: str):
    """
    Finds a company by its registration code in the CSV and syncs it to Notion.
    Configuration is read directly from environment variables.
    """
    # Get configuration from environment variables
    NOTION_API_KEY = os.getenv("NOTION_API_KEY")
    NOTION_DATABASE_ID = os.getenv("NOTION_DATABASE_ID")
    ARIREGISTER_CSV_URL = os.getenv("ARIREGISTER_CSV_URL")

    # Validate that all required environment variables are set
    if not all([NOTION_API_KEY, NOTION_DATABASE_ID, ARIREGISTER_CSV_URL]):
        logging.error("Missing one or more required environment variables (NOTION_API_KEY, NOTION_DATABASE_ID, ARIREGISTER_CSV_URL).")
        return

    # Load csv
    df = load_csv(ARIREGISTER_CSV_URL)
    company = find_company_by_regcode(df, regcode)

    if not company:
        logging.warning(f"Ettevõtet registrikoodiga {regcode} ei leitud CSV-s.")
        return

    notion = NotionClient(NOTION_API_KEY, NOTION_DATABASE_ID)
=======
# MÄRKUS: NotionClient vajab 'get_page(page_id)' meetodit, et autofill_page_by_page_id töötaks.

# --- Abifunktsioonid Andmete Ettevalmistamiseks ---
>>>>>>> 2b459c4d

def _prepare_notion_properties(company: dict, regcode: str) -> Tuple[Dict[str, Any], List[str], str]:
    """
    Cleans company data and aggregates it into the Notion Properties format,
    tracking fields that remain empty (UC-1 Extension 5b).
    Returns: (properties: dict, empty_fields: list, company_name: str)
    """

<<<<<<< HEAD
    # Compose full payload for Notion db
    data = {
        "parent": {"database_id": notion.database_id},
        "properties": properties
    }

    # Kontrollprint payload
    logging.info("Notion payload:")
    logging.info(json.dumps(data, indent=2, ensure_ascii=False))

    # Check if exists already in notion database
    try:
        existing = notion.query_by_regcode(regcode)

        if existing:
            page_id = existing["id"]
            notion.update_page(page_id, properties)
            logging.info(f"Uuendatud: {clean_value(company.get('nimi'))} ({regcode})")
        else:
            notion.create_page(data)
            logging.info(f"Lisatud: {clean_value(company.get('nimi'))} ({regcode})")

    except requests.HTTPError as e:
        # Catch error details
        error_details = ""
        try:
            error_details = e.response.json()
        except:
            error_details = e.response.text

        logging.error(f"Viga Notion API-s ({e.response.status_code} {e.response.reason}):")
        logging.error(json.dumps(error_details, indent=2, ensure_ascii=False))

    except Exception as e:
        logging.error(f"Üldine viga: {e}")


def _build_properties_from_company(company: dict) -> dict:
    """Koostab Notioni properties objektid CSV andmete põhjal."""
=======
    company_name = clean_value(company.get('nimi')) or f"Ettevõte ({regcode})"

>>>>>>> 2b459c4d
    maakond_val_raw = clean_value(company.get("asukoha_ehak_tekstina"))
    email_val = clean_value(company.get("email"))
    tel_val = clean_value(company.get("telefon"))
    veeb_val = clean_value(company.get("teabesysteemi_link"))
    linkedin_val = clean_value(company.get("linkedin"))

    empty_fields = []

    # Extracting Maakond (comma-free requirement)
    maakond_prop = {"multi_select": []}
    if maakond_val_raw:
        parts = maakond_val_raw.split(',')
        maakond_tag = parts[-1].strip()
        if maakond_tag:
            maakond_prop = {"multi_select": [{"name": maakond_tag}]}
        else:
            empty_fields.append("Maakond")
    else:
        empty_fields.append("Maakond")

    # Setting empty values to None (email, tel, url)
    email_prop = {"email": email_val} if email_val else {"email": None}
    tel_prop = {"phone_number": tel_val} if tel_val else {"phone_number": None}
    veeb_prop = {"url": veeb_val} if veeb_val else {"url": None}
    linkedin_prop = {"url": linkedin_val} if linkedin_val else {"url": None}

    # Check for empty fields
    if not email_val: empty_fields.append("E-post")
    if not tel_val: empty_fields.append("Tel. nr")
    if not veeb_val: empty_fields.append("Veebileht")
    if not linkedin_val: empty_fields.append("LinkedIn")
    if not clean_value(company.get("asukoht_ettevotja_aadressis")): empty_fields.append("Aadress")
    if not clean_value(company.get("tegevusvaldkond")): empty_fields.append("Tegevusvaldkond")
    if not clean_value(company.get("pohitegevus")): empty_fields.append("Põhitegevus")

    properties = {
        "Nimi": {"title": [{"text": {"content": company_name}}]},
        "Registrikood": {"number": int(regcode)},
        "Aadress": {
            "rich_text": [{"text": {"content": clean_value(company.get("asukoht_ettevotja_aadressis")) or ""}}]},
        "Maakond": maakond_prop,
        "E-post": email_prop,
        "Tel. nr": tel_prop,
        "Veebileht": veeb_prop,
        "LinkedIn": linkedin_prop,
        "Kontaktisikud": {"people": company.get("kontaktisikud_list") or []},
        "Tegevusvaldkond": {"rich_text": [{"text": {"content": clean_value(company.get("tegevusvaldkond")) or ""}}]},
        "Põhitegevus": {"rich_text": [{"text": {"content": clean_value(company.get("pohitegevus")) or ""}}]}
    }

    return properties, empty_fields, company_name


# --- Peamised Sünkroonimisfunktsioonid ---

def load_company_data(regcode: str, config: dict) -> dict:
    """
    Loads company data from CSV and prepares the Notion structures.
    Used before user confirmation in CLI.
    Returns a dictionary: {"status": str, "data": dict/None, "message": str}
    """

    # Invalid/missing registry code check
    if not regcode or not str(regcode).isdigit():
        return {
            "status": "error",
            "message": "Registrikood on puudu või sisaldab mittesoodustavaid sümboleid (peab olema number)."
        }

    try:
        df = load_csv(config["ariregister"]["csv_url"])
    except Exception as e:
        return {
            "status": "error",
            "message": f"CSV laadimise viga: {e}"
        }

    company = find_company_by_regcode(df, regcode)

    if not company:
        return {
            "status": "error",
            "message": f"Ettevõtet registrikoodiga {regcode} ei leitud Äriregistri andmetest (CSV)."
        }

    # Prepares Notion properties
    properties, empty_fields, company_name = _prepare_notion_properties(company, regcode)

    return {
        "status": "ready",
        "data": {
            "regcode": regcode,
            "properties": properties,  # Data for Notion API
            "empty_fields": empty_fields,
            "company_name": company_name,
        },
        "message": f"Data found: {company_name} ({regcode})."
    }


def process_company_sync(data: dict, config: dict) -> dict:
    """
    Performs Notion API synchronization (after user confirmation) or updates
    an existing entry (old sync_company logic).
    """

    regcode = data["regcode"]
    properties = data["properties"]
    empty_fields = data["empty_fields"]
    company_name = data["company_name"]

    notion = NotionClient(
        config["notion"]["token"],
        config["notion"]["database_id"]
    )

    # Compose full payload
    full_payload = {
        "parent": {"database_id": notion.database_id},
        "properties": properties
    }

    # Synchronization logic (combines checking existence and creation/update)
    try:
        existing = notion.query_by_regcode(regcode)
        action = ""

        if existing:
            # Uuendamine
            notion.update_page(existing["id"], properties)
            action = "Uuendatud"
        else:
            # Lisamine
            notion.create_page(full_payload)
            action = "Lisatud"

        status = "success"
        message = f"✅ Edukalt {action}: {company_name} ({regcode}). Kirje loodi Notionis."

        if empty_fields:
            status = "warning"
            message += f"\n ⚠️ Hoiatus: Järgmised väljad jäid tühjaks: {', '.join(empty_fields)}."

        return {"status": status, "message": message, "company_name": company_name}

    except requests.HTTPError as e:
        error_details = ""
        try:
            error_details = e.response.json().get("message", e.response.text)
        except:
            error_details = e.response.text

        return {
            "status": "error",
            "message": f"❌ Notion API viga ({e.response.status_code}): {error_details}"
        }
    except Exception as e:
        return {
            "status": "error",
            "message": f"❌ Üldine sünkroonimisviga: {type(e).__name__}: {e}"
        }


<<<<<<< HEAD
def autofill_page_by_page_id(page_id: str):
    """Loeb Registrikood property antud Notioni lehelt ning täidab ülejäänud väljad."""
    logging.info(f"--- Starting autofill for page_id: {page_id} ---")
    
    # Get configuration from environment variables
    NOTION_API_KEY = os.getenv("NOTION_API_KEY")
    NOTION_DATABASE_ID = os.getenv("NOTION_DATABASE_ID")
    ARIREGISTER_CSV_URL = os.getenv("ARIREGISTER_CSV_URL")
    
    # Validate that all required environment variables are set
    if not all([NOTION_API_KEY, NOTION_DATABASE_ID, ARIREGISTER_CSV_URL]):
        logging.error("Missing one or more required environment variables (NOTION_API_KEY, NOTION_DATABASE_ID, ARIREGISTER_CSV_URL).")
        return
        
    notion = NotionClient(NOTION_API_KEY, NOTION_DATABASE_ID)

    # Loe lehe properties
    try:
        page = notion.get_page(page_id)
        props = page.get("properties", {})
        logging.info("Successfully fetched page properties from Notion.")
    except Exception as e:
        logging.error(f"Failed to fetch page from Notion: {e}")
=======
def autofill_page_by_page_id(page_id: str, config: dict):
    """
    Reads the Registrikood property from the given Notion page and fills the remaining fields.
    This function uses the _prepare_notion_properties helper for consistency.
    """
    notion = NotionClient(
        config["notion"]["token"],
        config["notion"]["database_id"],
    )

    try:
        # Loe lehe properties
        page = notion.get_page(page_id)  # Requires NotionClient.get_page(page_id) method
        props = page.get("properties", {})
    except Exception as e:
        print(f"❌ Viga lehe {page_id} lugemisel Notionis: {e}")
>>>>>>> 2b459c4d
        return

    reg_prop = props.get("Registrikood")
    if not reg_prop:
        logging.error("DEBUG: Lehe 'Registrikood' property puudub.")
        logging.info(f"Available properties are: {list(props.keys())}")
        return

    # Extract regcode (handling number and rich_text formats)
    regcode = None
    if reg_prop.get("type") == "number":
        val = reg_prop.get("number")
        if val is not None:
            regcode = str(int(val))
    elif reg_prop.get("type") == "title":
        # Title field often used for primary identifier if number field isn't
        texts = reg_prop.get("title") or []
        if texts:
            content = texts[0].get("plain_text") or texts[0].get("text", {}).get("content")
            if content:
                regcode = ''.join(ch for ch in content if ch.isdigit())
    elif reg_prop.get("type") == "rich_text":
        texts = reg_prop.get("rich_text") or []
        if texts:
            content = texts[0].get("plain_text") or texts[0].get("text", {}).get("content")
            if content:
                regcode = ''.join(ch for ch in content if ch.isdigit())

    if not regcode:
        logging.warning("'Registrikood' on tühi või vales formaadis sellel Notioni lehel.")
        return
    
    logging.info(f"Found Registrikood: {regcode}")

    # Lae CSV ja leia ettevõte
    try:
        df = load_csv(ARIREGISTER_CSV_URL)
        logging.info("Successfully loaded CSV file.")
    except Exception as e:
        logging.error(f"Failed to load CSV: {e}")
        return

    company = find_company_by_regcode(df, regcode)
    if not company:
        logging.warning(f"Ettevõtet registrikoodiga {regcode} ei leitud CSV-s.")
        return
    
    logging.info(f"Found matching company in CSV: {clean_value(company.get('nimi'))}")

<<<<<<< HEAD
    properties = _build_properties_from_company(company)
    logging.info("Built properties payload to send to Notion:")
    logging.info(json.dumps(properties, indent=2, ensure_ascii=False))

    # Uuenda sama lehte
    try:
        notion.update_page(page_id, properties)
        logging.info(f"Successfully called Notion update_page API for: {clean_value(company.get('nimi'))} ({regcode})")
        logging.info("--- Autofill process completed successfully. ---")
    except Exception as e:
        logging.error(f"Failed during Notion page update: {e}")
=======
    # Kasuta sama helperit Notioni properties loomiseks
    properties, empty_fields, company_name = _prepare_notion_properties(company, regcode)

    # Uuenda sama lehte
    notion.update_page(page_id, properties)

    message = f"✅ Täidetud leht: {company_name} ({regcode})"
    if empty_fields:
        message += f". Hoiatus: {', '.join(empty_fields)} jäid tühjaks."

    print(message)
>>>>>>> 2b459c4d
<|MERGE_RESOLUTION|>--- conflicted
+++ resolved
@@ -1,6 +1,5 @@
 import os
 import requests
-<<<<<<< HEAD
 import json
 import logging
 
@@ -9,16 +8,10 @@
 
 
 # These will now be read directly from environment variables
-=======
-from typing import Tuple, List, Dict, Any
-
-# Eeldab, et load_csv, find_company_by_regcode, clean_value, NotionClient on imporditud
->>>>>>> 2b459c4d
 from .csv_loader import load_csv, find_company_by_regcode, clean_value
 from .notion_client import NotionClient
 
 
-<<<<<<< HEAD
 def sync_company(regcode: str):
     """
     Finds a company by its registration code in the CSV and syncs it to Notion.
@@ -43,11 +36,6 @@
         return
 
     notion = NotionClient(NOTION_API_KEY, NOTION_DATABASE_ID)
-=======
-# MÄRKUS: NotionClient vajab 'get_page(page_id)' meetodit, et autofill_page_by_page_id töötaks.
-
-# --- Abifunktsioonid Andmete Ettevalmistamiseks ---
->>>>>>> 2b459c4d
 
 def _prepare_notion_properties(company: dict, regcode: str) -> Tuple[Dict[str, Any], List[str], str]:
     """
@@ -56,7 +44,6 @@
     Returns: (properties: dict, empty_fields: list, company_name: str)
     """
 
-<<<<<<< HEAD
     # Compose full payload for Notion db
     data = {
         "parent": {"database_id": notion.database_id},
@@ -96,10 +83,6 @@
 
 def _build_properties_from_company(company: dict) -> dict:
     """Koostab Notioni properties objektid CSV andmete põhjal."""
-=======
-    company_name = clean_value(company.get('nimi')) or f"Ettevõte ({regcode})"
-
->>>>>>> 2b459c4d
     maakond_val_raw = clean_value(company.get("asukoha_ehak_tekstina"))
     email_val = clean_value(company.get("email"))
     tel_val = clean_value(company.get("telefon"))
@@ -263,7 +246,6 @@
         }
 
 
-<<<<<<< HEAD
 def autofill_page_by_page_id(page_id: str):
     """Loeb Registrikood property antud Notioni lehelt ning täidab ülejäänud väljad."""
     logging.info(f"--- Starting autofill for page_id: {page_id} ---")
@@ -287,24 +269,6 @@
         logging.info("Successfully fetched page properties from Notion.")
     except Exception as e:
         logging.error(f"Failed to fetch page from Notion: {e}")
-=======
-def autofill_page_by_page_id(page_id: str, config: dict):
-    """
-    Reads the Registrikood property from the given Notion page and fills the remaining fields.
-    This function uses the _prepare_notion_properties helper for consistency.
-    """
-    notion = NotionClient(
-        config["notion"]["token"],
-        config["notion"]["database_id"],
-    )
-
-    try:
-        # Loe lehe properties
-        page = notion.get_page(page_id)  # Requires NotionClient.get_page(page_id) method
-        props = page.get("properties", {})
-    except Exception as e:
-        print(f"❌ Viga lehe {page_id} lugemisel Notionis: {e}")
->>>>>>> 2b459c4d
         return
 
     reg_prop = props.get("Registrikood")
@@ -354,7 +318,6 @@
     
     logging.info(f"Found matching company in CSV: {clean_value(company.get('nimi'))}")
 
-<<<<<<< HEAD
     properties = _build_properties_from_company(company)
     logging.info("Built properties payload to send to Notion:")
     logging.info(json.dumps(properties, indent=2, ensure_ascii=False))
@@ -366,16 +329,3 @@
         logging.info("--- Autofill process completed successfully. ---")
     except Exception as e:
         logging.error(f"Failed during Notion page update: {e}")
-=======
-    # Kasuta sama helperit Notioni properties loomiseks
-    properties, empty_fields, company_name = _prepare_notion_properties(company, regcode)
-
-    # Uuenda sama lehte
-    notion.update_page(page_id, properties)
-
-    message = f"✅ Täidetud leht: {company_name} ({regcode})"
-    if empty_fields:
-        message += f". Hoiatus: {', '.join(empty_fields)} jäid tühjaks."
-
-    print(message)
->>>>>>> 2b459c4d
